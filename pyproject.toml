[tool.poetry]
name = "docling-eval"
version = "0.1.0"  # DO NOT EDIT, updated automatically
description = "Evaluation of Docling"
authors = ["Christoph Auer <cau@zurich.ibm.com>", "Michele Dolfi <dol@zurich.ibm.com>", "Maxim Lysak <mly@zurich.ibm.com>", "Nikos Livathinos <nli@zurich.ibm.com>", "Ahmed Nassar <ahn@zurich.ibm.com>", "Panos Vagenas <pva@zurich.ibm.com>", "Peter Staar <taa@zurich.ibm.com>"]
license = "MIT"
readme = "README.md"
repository = "https://github.com/DS4SD/docling-eval"
homepage = "https://github.com/DS4SD/docling-eval"
keywords= ["docling", "evaluation", "convert", "document", "pdf", "docx", "html", "markdown", "layout model", "segmentation", "table structure", "table former"]
 classifiers = [
     "License :: OSI Approved :: MIT License",
     "Operating System :: MacOS :: MacOS X",
     "Operating System :: POSIX :: Linux",
     "Development Status :: 5 - Production/Stable",
     "Intended Audience :: Developers",
     "Intended Audience :: Science/Research",
     "Topic :: Scientific/Engineering :: Artificial Intelligence",
     "Programming Language :: Python :: 3"
 ]
packages = [{include = "docling_eval"}]

[tool.poetry.dependencies]
######################
# actual dependencies:
######################
python = "^3.10"
<<<<<<< HEAD
docling-core = "^2.20.0"
pydantic = "2.9.2"
=======
docling-core = "^2.23.3"
pydantic = "^2.0.0"
>>>>>>> 9aed0205
lxml = "^5.3.0"
datasets = "^3.2.0"
apted = "^1.0.3"
Distance = "^0.1.3"
<<<<<<< HEAD
docling = {extras = ["vlm"], version = "2.26.0"}
=======
docling = {extras = ["vlm"], version = "~2.26.0"}
>>>>>>> 9aed0205
matplotlib = "^3.10.0"
torch = "^2.5.1"
torchmetrics = "^1.6.0"
pycocotools = "^2.0.8"
tabulate = "^0.9.0"
tqdm = "^4.67.1"
pillow = "^10.3.0"
evaluate = "^0.4.3"
nltk = "^3.9.1"
ibm-cos-sdk = "^2.1.40"
google-cloud-documentai = "^3.2.0"
azure-ai-formrecognizer = "^3.3.0"
azure-common = "^1.1.28"
azure-core = "^1.32.0"
beautifulsoup4 = "^4.12.3"
urllib3 = "^1.24.2"

[tool.poetry.group.dev.dependencies]
black = {extras = ["jupyter"], version = "^24.4.2"}
pytest = "^7.2.2"
pre-commit = "^3.7.1"
mypy = "^1.10.1"
isort = "^5.10.1"
python-semantic-release = "^7.32.2"
flake8 = "^6.0.0"
pyproject-flake8 = "^6.0.0"
pytest-xdist = "^3.3.1"
types-requests = "^2.31.0.2"
flake8-pyproject = "^1.2.3"
pylint = "^2.17.5"
pandas-stubs = "^2.1.4.231227"
ipykernel = "^6.29.5"
ipywidgets = "^8.1.5"
nbqa = "^1.9.0"
types-openpyxl = "^3.1.5.20241114"
xmltodict = "^0.14.2"

[tool.poetry.scripts]
evaluate = "docling_eval.cli.main:app"

[build-system]
requires = ["poetry-core"]
build-backend = "poetry.core.masonry.api"

[tool.black]
line-length = 88
target-version = ["py39"]
include = '\.pyi?$'

[tool.isort]
profile = "black"
line_length = 88
py_version=39

[tool.mypy]
pretty = true
# strict = true
no_implicit_optional = true
plugins = "pydantic.mypy"
python_version = "3.10"

[[tool.mypy.overrides]]
module = [
    "docling_core.*",
    "docling_parse.*",
    "docling_ibm_models.*",
    "pypdfium2.*",    
    "lxml.*",
    "distance.*",
    "datasets.*",
    "apted.*",
    "nltk.*",
    "huggingface_hub.*",
    "PIL.*",
    "evaluate.*",
    "tqdm.*"
]
ignore_missing_imports = true

[tool.flake8]
max-line-length = 88
extend-ignore = ["E203", "E501"]

[tool.semantic_release]
# for default values check:
# https://github.com/python-semantic-release/python-semantic-release/blob/v7.32.2/semantic_release/defaults.cfg

version_source = "tag_only"
branch = "main"

# configure types which should trigger minor and patch version bumps respectively
# (note that they must be a subset of the configured allowed types):
parser_angular_allowed_types = "build,chore,ci,docs,feat,fix,perf,style,refactor,test"
parser_angular_minor_types = "feat"
parser_angular_patch_types = "fix,perf"<|MERGE_RESOLUTION|>--- conflicted
+++ resolved
@@ -25,22 +25,13 @@
 # actual dependencies:
 ######################
 python = "^3.10"
-<<<<<<< HEAD
-docling-core = "^2.20.0"
-pydantic = "2.9.2"
-=======
 docling-core = "^2.23.3"
 pydantic = "^2.0.0"
->>>>>>> 9aed0205
 lxml = "^5.3.0"
 datasets = "^3.2.0"
 apted = "^1.0.3"
 Distance = "^0.1.3"
-<<<<<<< HEAD
-docling = {extras = ["vlm"], version = "2.26.0"}
-=======
-docling = {extras = ["vlm"], version = "~2.26.0"}
->>>>>>> 9aed0205
+docling = {extras = ["vlm"], version = "^2.28.0"}
 matplotlib = "^3.10.0"
 torch = "^2.5.1"
 torchmetrics = "^1.6.0"
