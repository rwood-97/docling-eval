from enum import Enum


class BenchMarkColumns(str, Enum):
<<<<<<< HEAD
    DOCLING_VERSION = "docling_version"
=======
    CONVERTER_TYPE = "converter_type"
    CONVERTER_VERSION = "converter_version"
    DOCLING_PIPELINE = "docling_pipeline"
>>>>>>> b6f7d0b0

    STATUS = "status"
    DOC_ID = "document_id"
    DOC_PATH = "document_filepath"
    DOC_HASH = "document_filehash"

    GROUNDTRUTH = "GroundTruthDocument"
    PREDICTION = "PredictedDocument"
    ORIGINAL = "BinaryDocument"

    # PAGE_IMAGES = "page_images"
    # PICTURES = "pictures"

    GROUNDTRUTH_PAGE_IMAGES = "GroundTruthPageImages"
    GROUNDTRUTH_PICTURES = "GroundTruthPictures"

    PREDICTION_PAGE_IMAGES = "PredictionPageImages"
    PREDICTION_PICTURES = "PredictionPictures"

    MIMETYPE = "mimetype"
    TIMINGS = "timings"

    MODALITIES = "modalities"


class EvaluationModality(str, Enum):
    END2END = "end-to-end"
    LAYOUT = "layout"  # To compute maP on page-segmentation
    TABLE_STRUCTURE = "table_structure"  # to compute TEDS for tables
    CODE_TRANSCRIPTION = "code_transcription"  # to compute BLEU between code sections
    MATH_TRANSCRIPTION = "math_transcription"  # to compute BLEU between latex formulas
    READING_ORDER = "reading_order"  # to compute the order
    MARKDOWN_TEXT = "markdown_text"  # to compute the text accuracy
    CAPTIONING = "captioning"  # to compute the accuracy of captions to table/figure
    BBOXES_TEXT = "bboxes_text"


class BenchMarkNames(str, Enum):

    # End-to-End
    DPBENCH = "DPBench"
    OMNIDOCBENCH = "OmniDocBench"
    WORDSCAPE = "WordScape"

    # Layout
    PUBLAYNET = "PubLayNet"
    DOCLAYNETV1 = "DocLayNetV1"
    DOCLAYNETV2 = "DocLayNetV2"
    FUNSD = "FUNSD"
    XFUND = "XFUND"

    # Table
    PUB1M = "Pub1M"
    PUBTABNET = "PubTabNet"
    FINTABNET = "FinTabNet"
    WIKITABNET = "WikiTabNet"

    # Formula
    # ???

    # OCR
    # ???


class ConverterTypes(str, Enum):
    DOCLING = "Docling"
    SMOL_DOCLING = "SmolDocling"<|MERGE_RESOLUTION|>--- conflicted
+++ resolved
@@ -2,13 +2,9 @@
 
 
 class BenchMarkColumns(str, Enum):
-<<<<<<< HEAD
-    DOCLING_VERSION = "docling_version"
-=======
     CONVERTER_TYPE = "converter_type"
     CONVERTER_VERSION = "converter_version"
     DOCLING_PIPELINE = "docling_pipeline"
->>>>>>> b6f7d0b0
 
     STATUS = "status"
     DOC_ID = "document_id"
