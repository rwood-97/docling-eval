import argparse
import copy
import glob
import json
import logging
import os
from pathlib import Path
from typing import Dict, Generator, Iterator, List, Optional, Tuple, cast

import xmltodict  # type: ignore[import]
from datasets import Dataset, load_dataset
from docling_core.types.doc.base import BoundingBox, CoordOrigin, Size
from docling_core.types.doc.document import (
    DocItem,
    DoclingDocument,
    FloatingItem,
    GraphData,
    ImageRef,
    PageItem,
    PictureItem,
    ProvenanceItem,
    TableData,
    TableItem,
)
from docling_core.types.doc.labels import (
    DocItemLabel,
    GroupLabel,
    PictureClassificationLabel,
    TableCellLabel,
)
from docling_parse.pdf_parsers import pdf_parser_v2  # type: ignore[import]
from PIL import Image  # as PILImage
from tqdm import tqdm  # type: ignore

from docling_eval.benchmarks.constants import BenchMarkColumns, EvaluationModality
from docling_eval.benchmarks.cvat_annotation.utils import (
    AnnotatedDoc,
    AnnotatedImage,
    AnnotationBBox,
    AnnotationLine,
    AnnotationOverview,
    BenchMarkDirs,
    DocLinkLabel,
    TableComponentLabel,
    rgb_to_hex,
)
from docling_eval.benchmarks.utils import (
    draw_clusters_with_reading_order,
    get_binhash,
    save_comparison_html_with_clusters,
    save_inspection_html,
    write_datasets_info,
)
from docling_eval.docling.conversion import create_converter
from docling_eval.docling.utils import (
    crop_bounding_box,
    docling_version,
    extract_images,
    from_pil_to_base64uri,
    get_binary,
    insert_images,
    save_shard_to_disk,
)

# from pydantic import


# Configure logging
logging.basicConfig(
    level=logging.INFO, format="%(asctime)s - %(levelname)s - %(message)s"
)


def find_box(boxes: List, point: Tuple[float, float]):

    index = -1
    area = 1e9

    for i, box in enumerate(boxes):
        assert box["l"] < box["r"]
        assert box["b"] > box["t"]

        if (
            box["l"] <= point[0]
            and point[0] <= box["r"]
            and box["t"] <= point[1]
            and point[1] <= box["b"]
        ):
            if index == -1 or abs(box["r"] - box["l"]) * (box["b"] - box["t"]) < area:
                area = abs(box["r"] - box["l"]) * (box["b"] - box["t"])
                index = i

    if index == -1:
        logging.error(f"point {point} is not in a bounding-box!")
        for i, box in enumerate(boxes):
            x = point[0]
            y = point[1]

            l = box["l"]
            r = box["r"]
            t = box["t"]
            b = box["b"]

            # logging.info(f"=> bbox: {l:.3f}, {r:.3f}, ({(l<x) and (x<r)}), {t:.3f}, {b:.3f}, ({(t<y) and (y<b)})")

    return index, boxes[index]


def parse_annotation(image_annot: dict):

    basename: str = image_annot["@name"]
    # logging.info(f"parsing annotations for {basename}")

    keep: bool = False

    boxes: List[dict] = []
    lines: List[dict] = []

    reading_order: dict = {}

    to_captions: List[dict] = []
    to_footnotes: List[dict] = []
    to_values: List[dict] = []

    merges: List[dict] = []
    group: List[dict] = []

    if "box" not in image_annot or "polyline" not in image_annot:
        logging.warning("skipping because no `box` nor `polyline` is found")
        return (
            basename,
            keep,
            boxes,
            lines,
            reading_order,
            to_captions,
            to_footnotes,
            merges,
            group,
        )

    if isinstance(image_annot["box"], dict):
        boxes = [image_annot["box"]]
    elif isinstance(image_annot["box"], list):
        boxes = image_annot["box"]
    else:
        logging.error("could not get boxes")
        return (
            basename,
            keep,
            boxes,
            lines,
            reading_order,
            to_captions,
            to_footnotes,
            merges,
            group,
        )

    if isinstance(image_annot["polyline"], dict):
        lines = [image_annot["polyline"]]
    elif isinstance(image_annot["polyline"], list):
        lines = image_annot["polyline"]
    else:
        logging.error("could not get boxes")
        return (
            basename,
            keep,
            boxes,
            lines,
            reading_order,
            to_captions,
            to_footnotes,
            merges,
            group,
        )

    for i, box in enumerate(boxes):
        boxes[i]["b"] = float(box["@ybr"])
        boxes[i]["t"] = float(box["@ytl"])
        boxes[i]["l"] = float(box["@xtl"])
        boxes[i]["r"] = float(box["@xbr"])

    assert boxes[i]["b"] > boxes[i]["t"]

    for i, line in enumerate(lines):

        # print(line)

        points = []
        for _ in line["@points"].split(";"):
            __ = _.split(",")
            points.append((float(__[0]), float(__[1])))

        boxids = []
        for point in points:
            bind, box = find_box(boxes=boxes, point=point)

            if 0 <= bind and bind < len(boxes):
                boxids.append(bind)

        lines[i]["points"] = points
        lines[i]["boxids"] = boxids

        """
        for i in range(0, len(lines[i]["points"])):
            print(i, "\t", points[i], "\t", boxids[i])
        
        print(line["@label"], ": ", len(points), "\t", len(boxids))
        """

    for i, line in enumerate(lines):
        if line["@label"] == "reading_order":
            assert len(reading_order) == 0  # you can only have 1 reading order
            keep = True
            reading_order = line

        elif line["@label"] == "to_caption":
            to_captions.append(line)
        elif line["@label"] == "to_footnote":
            to_footnotes.append(line)
        elif line["@label"] == "to_value":
            to_values.append(line)
        elif line["@label"] == "next_text" or line["@label"] == "merge":
            merges.append(line)
        elif line["@label"] == "next_figure" or line["@label"] == "group":
            group.append(line)

    return (
        basename,
        keep,
        boxes,
        lines,
        reading_order,
        to_captions,
        to_footnotes,
        to_values,
        merges,
        group,
    )


def create_prov(
    box: Dict,
    page_no: int,
    img_width: float,
    img_height: float,
    pdf_width: float,
    pdf_height: float,
    origin: CoordOrigin = CoordOrigin.TOPLEFT,
):

    bbox = BoundingBox(
        l=pdf_width * box["l"] / float(img_width),
        r=pdf_width * box["r"] / float(img_width),
        b=pdf_height * box["b"] / float(img_height),
        t=pdf_height * box["t"] / float(img_height),
        coord_origin=origin,
    )
    prov = ProvenanceItem(page_no=page_no, bbox=bbox, charspan=(0, 0))

    return prov, bbox


def get_label_prov_and_text(
    box: dict,
    page_no: int,
    img_width: float,
    img_height: float,
    pdf_width: float,
    pdf_height: float,
    parser: pdf_parser_v2,
    parsed_page: dict,
):

    assert page_no > 0

    prov, bbox = create_prov(
        box=box,
        page_no=page_no,
        img_width=img_width,
        img_height=img_height,
        pdf_width=pdf_width,
        pdf_height=pdf_height,
    )

    label = DocItemLabel(box["@label"])

    assert pdf_height - prov.bbox.b < pdf_height - prov.bbox.t

    pdf_text = parser.sanitize_cells_in_bbox(
        page=parsed_page,
        bbox=[
            prov.bbox.l,
            pdf_height - prov.bbox.b,
            prov.bbox.r,
            pdf_height - prov.bbox.t,
        ],
        cell_overlap=0.9,
        horizontal_cell_tolerance=1.0,
        enforce_same_font=False,
        space_width_factor_for_merge=1.5,
        space_width_factor_for_merge_with_space=0.33,
    )

    text = ""
    try:
        texts = []
        for row in pdf_text["data"]:
            texts.append(row[pdf_text["header"].index("text")])

        text = " ".join(texts)
    except:
        text = ""

    text = text.replace("  ", " ")

    return label, prov, text


def compute_iou(box_1: BoundingBox, box_2: BoundingBox, page_height: float):

    bbox1 = box_1.to_top_left_origin(page_height=page_height)
    bbox2 = box_2.to_top_left_origin(page_height=page_height)

    # Intersection coordinates
    inter_left = max(bbox1.l, bbox2.l)
    inter_top = max(bbox1.t, bbox2.t)
    inter_right = min(bbox1.r, bbox2.r)
    inter_bottom = min(bbox1.b, bbox2.b)

    # Intersection area
    if inter_left < inter_right and inter_top < inter_bottom:
        inter_area = (inter_right - inter_left) * (inter_bottom - inter_top)
    else:
        inter_area = 0  # No intersection

    # Union area
    bbox1_area = (bbox1.r - bbox1.l) * (bbox1.b - bbox1.t)
    bbox2_area = (bbox2.r - bbox2.l) * (bbox2.b - bbox2.t)
    union_area = bbox1_area + bbox2_area - inter_area

    # IoU
    iou = inter_area / union_area if union_area > 0 else 0
    return iou


def find_table_data(
    doc: DoclingDocument, prov: ProvenanceItem, iou_cutoff: float = 0.90
):

    # logging.info(f"annot-table: {prov}")

    for item, level in doc.iterate_items():
        if isinstance(item, TableItem):
            for prov_ in item.prov:
                # logging.info(f"table: {prov_}")

                if prov_.page_no != prov.page_no:
                    continue

                page_height = doc.pages[prov_.page_no].size.height

                iou = compute_iou(
                    box_1=prov_.bbox, box_2=prov.bbox, page_height=page_height
                )

                if iou > iou_cutoff:
                    logging.info(f" => found table-data! {iou}")
                    return item.data

    logging.warning(" => missing table-data!")

    table_data = TableData(num_rows=-1, num_cols=-1, table_cells=[])
    return table_data


def get_page_imageref(page_no: int, true_doc: DoclingDocument) -> ImageRef:

    if page_no not in true_doc.pages:
        raise ValueError(f"{page_no} in not in the document")

    if not isinstance(true_doc.pages[page_no].image, ImageRef):
        raise ValueError(f"{page_no} in not in the document has no ImageRef")

    true_page_imageref: ImageRef = cast(ImageRef, true_doc.pages[page_no].image)

    return true_page_imageref


def get_next_provs(
    page_no: int,
    boxid: int,
    text: str,
    boxes: list,
    merges: list,
    already_added: list[int],
    true_doc: DoclingDocument,
    parser: pdf_parser_v2,
    parsed_page: dict,
):
    """
    if true_doc.pages[page_no].image is None:
        logging.error("true_doc.pages[page_no].image is None, skipping ...")
        return

    true_page_imageref: ImageRef = true_doc.pages[page_no].image
    """

    true_page_imageref = get_page_imageref(page_no=page_no, true_doc=true_doc)

    next_provs = []
    for merge in merges:
        if len(merge["boxids"]) > 1 and merge["boxids"][0] == boxid:

            for l in range(1, len(merge["boxids"])):
                boxid_ = merge["boxids"][l]
                already_added.append(boxid_)

                label_, prov_, text_ = get_label_prov_and_text(
                    box=boxes[boxid_],
                    page_no=page_no,
                    # img_width=true_doc.pages[page_no].image.size.width,
                    img_width=true_page_imageref.size.width,
                    # img_height=true_doc.pages[page_no].image.size.height,
                    img_height=true_page_imageref.size.height,
                    pdf_width=true_doc.pages[page_no].size.width,
                    pdf_height=true_doc.pages[page_no].size.height,
                    parser=parser,
                    parsed_page=parsed_page,
                )

                prov_.charspan = (len(text) + 1, len(text_))

                text = text + " " + text_

                next_provs.append(prov_)

    return next_provs, text, already_added


def add_captions_to_item(
    basename: str,
    to_captions: list,
    item: FloatingItem,
    page_no: int,
    boxid: int,
    boxes: list,
    already_added: list[int],
    true_doc: DoclingDocument,
    parser: pdf_parser_v2,
    parsed_page: dict,
):
    true_page_imageref = get_page_imageref(page_no=page_no, true_doc=true_doc)

    for to_caption in to_captions:
        if to_caption["boxids"][0] == boxid:
            for l in range(1, len(to_caption["boxids"])):
                boxid_ = to_caption["boxids"][l]
                already_added.append(boxid_)

                caption_box = boxes[boxid_]

                label, prov, text = get_label_prov_and_text(
                    box=caption_box,
                    page_no=page_no,
                    img_width=true_page_imageref.size.width,
                    img_height=true_page_imageref.size.height,
                    pdf_width=true_doc.pages[page_no].size.width,
                    pdf_height=true_doc.pages[page_no].size.height,
                    parser=parser,
                    parsed_page=parsed_page,
                )

                caption_ref = true_doc.add_text(
                    label=DocItemLabel.CAPTION, prov=prov, text=text
                )
                item.captions.append(caption_ref.get_ref())

                if label != DocItemLabel.CAPTION:
                    logging.error(f"{label}!=DocItemLabel.CAPTION for {basename}")

    return true_doc, already_added


def add_footnotes_to_item(
    basename: str,
    to_footnotes: list,
    item: FloatingItem,
    page_no: int,
    boxid: int,
    boxes: list,
    already_added: list[int],
    true_doc: DoclingDocument,
    parser: pdf_parser_v2,
    parsed_page: dict,
):
    true_page_imageref = get_page_imageref(page_no=page_no, true_doc=true_doc)

    for to_footnote in to_footnotes:
        if to_footnote["boxids"][0] == boxid:
            for l in range(1, len(to_footnote["boxids"])):
                boxid_ = to_footnote["boxids"][l]
                already_added.append(boxid_)

                footnote_box = boxes[boxid_]

                label, prov, text = get_label_prov_and_text(
                    box=footnote_box,
                    page_no=page_no,
                    img_width=true_page_imageref.size.width,
                    img_height=true_page_imageref.size.height,
                    pdf_width=true_doc.pages[page_no].size.width,
                    pdf_height=true_doc.pages[page_no].size.height,
                    parser=parser,
                    parsed_page=parsed_page,
                )

                footnote_ref = true_doc.add_text(
                    label=DocItemLabel.FOOTNOTE, prov=prov, text=text
                )
                item.footnotes.append(footnote_ref.get_ref())

                if label != DocItemLabel.FOOTNOTE:
                    logging.error(f"{label}!=DocItemLabel.FOOTNOTE for {basename}")

    return true_doc, already_added


def create_true_document(basename: str, annot: dict, desc: AnnotatedImage):

    # logging.info(f"creating ground-truth document for {basename}")
    (
        _,
        keep,
        boxes,
        lines,
        reading_order,
        to_captions,
        to_footnotes,
        to_values,
        merges,
        group,
    ) = parse_annotation(annot)
    assert _ == basename

    if not keep:
        logging.error(f"incorrect annotation for {basename}")
        return None

    # logging.info(f"analyzing {basename}")

    # ========== Original Groundtruth
    orig_file = desc.true_file
    assert os.path.exists(orig_file)

    orig_doc = DoclingDocument.load_from_json(filename=orig_file)
    # with open(orig_file, "r") as fr:
    #    orig_doc = DoclingDocument.model_validate_json(json.load(fr))

    # ========== Original Prediction (to pre-annotate)
    pred_file = desc.pred_file
    assert os.path.exists(str(pred_file))

    pred_doc = DoclingDocument.load_from_json(filename=pred_file)
    # with open(pred_file, "r") as fr:
    #    pred_doc = DoclingDocument.model_validate_json(json.load(fr))

    # ========== Original PDF page
    pdf_file: Path = desc.bin_file
    assert os.path.exists(pdf_file)

    # Init the parser to extract the text-cells
    parser = pdf_parser_v2(level="fatal")
    success = parser.load_document(key=basename, filename=str(pdf_file))

    parsed_pages = {}
    for i, page_no in enumerate(desc.page_nos):
        parsed_doc = parser.parse_pdf_from_key_on_page(key=basename, page=page_no - 1)
        parsed_pages[page_no] = parsed_doc["pages"][0]

    parser.unload_document(basename)

    # ========== Create Ground Truth document
    true_doc = DoclingDocument(name=f"{basename}")

    # Copy the page-images from the predicted pages
    for i, page_no in enumerate(desc.page_nos):

        # --- PDF
        assert len(parsed_doc["pages"]) == 1
        pdf_width = parsed_pages[page_no]["sanitized"]["dimension"]["width"]
        pdf_height = parsed_pages[page_no]["sanitized"]["dimension"]["height"]

        # --- PNG
        img_file = desc.page_img_files[i]

        page_image = Image.open(str(img_file))
        # page_image.show()

        img_width = page_image.width
        img_height = page_image.height

        if pred_doc.pages[page_no] is None:
            logging.error(f"Page item is None, skipping ...")
            continue

        pred_page_item = pred_doc.pages[page_no]

        pred_page_imageref = pred_page_item.image
        if pred_page_imageref is None:
            logging.error(f"Page ImageRef is None, skipping ...")
            continue

        assert pred_page_imageref.size.width == img_width
        assert pred_page_imageref.size.height == img_height

        image_ref = ImageRef(
            mimetype="image/png",
            # dpi=pred_doc.pages[page_no].image.dpi,
            dpi=pred_page_imageref.dpi,
            size=Size(width=float(img_width), height=float(img_height)),
            uri=from_pil_to_base64uri(page_image),
        )
        page_item = PageItem(
            page_no=page_no,
            size=Size(width=float(pdf_width), height=float(pdf_height)),
            image=image_ref,
        )
        true_doc.pages[page_no] = page_item

    # Build the true-doc
    # logging.info(f"reading-oder from annotations: {reading_order}")

    already_added: List[int] = []
    for boxid in reading_order["boxids"]:
        # print("reading order => ", boxid, ": ", boxes[boxid])

        if boxid in already_added:
            logging.warning(f"{boxid} is already added: {already_added}")
            continue

        # FIXME for later ...
        page_no = 1

        if (page_no not in true_doc.pages) or (true_doc.pages[page_no] is None):
            logging.error(f"Page item is None, skipping ...")
            continue

        true_page_item = true_doc.pages[page_no]

        true_page_imageref = true_page_item.image
        if true_page_imageref is None:
            logging.error(f"Page ImageRef is None, skipping ...")
            continue

        true_page_pilimage = true_page_imageref.pil_image

        label, prov, text = get_label_prov_and_text(
            box=boxes[boxid],
            page_no=page_no,
            img_width=true_page_imageref.size.width,
            img_height=true_page_imageref.size.height,
            pdf_width=true_doc.pages[page_no].size.width,
            pdf_height=true_doc.pages[page_no].size.height,
            parser=parser,
            parsed_page=parsed_pages[page_no],
        )

        next_provs, text, already_added = get_next_provs(
            page_no=page_no,
            boxid=boxid,
            text=text,
            boxes=boxes,
            merges=merges,
            already_added=already_added,
            true_doc=true_doc,
            parser=parser,
            parsed_page=parsed_pages[page_no],
        )

        if label in [
            DocItemLabel.TEXT,
            DocItemLabel.PARAGRAPH,
            DocItemLabel.REFERENCE,
            DocItemLabel.PAGE_HEADER,
            DocItemLabel.PAGE_FOOTER,
            DocItemLabel.TITLE,
            DocItemLabel.FOOTNOTE,
        ]:
            current_item = true_doc.add_text(label=label, prov=prov, text=text)

            for next_prov in next_provs:
                current_item.prov.append(next_prov)

        elif label == DocItemLabel.SECTION_HEADER:
            true_doc.add_text(label=label, prov=prov, text=text)

        elif label == DocItemLabel.CAPTION:
            pass

        elif label == DocItemLabel.CHECKBOX_SELECTED:
            true_doc.add_text(label=label, prov=prov, text=text)

        elif label == DocItemLabel.CHECKBOX_UNSELECTED:
            true_doc.add_text(label=label, prov=prov, text=text)

        elif label == DocItemLabel.LIST_ITEM:
            true_doc.add_list_item(prov=prov, text=text)

        elif label == DocItemLabel.FORMULA:
            true_doc.add_text(label=label, prov=prov, text=text)

        elif label == DocItemLabel.CODE:
            # true_doc.add_text(label=label, prov=prov, text=text)

            code_item = true_doc.add_code(text=text, prov=prov)

            true_doc, already_added = add_captions_to_item(
                basename=basename,
                to_captions=to_captions,
                item=code_item,
                page_no=page_no,
                boxid=boxid,
                boxes=boxes,
                already_added=already_added,
                true_doc=true_doc,
                parser=parser,
                parsed_page=parsed_pages[page_no],
            )

        elif label == DocItemLabel.FORM:
            graph = GraphData(cells=[], links=[])
<<<<<<< HEAD
            true_doc.add_form_item(graph=graph, prov=prov)

        elif label == DocItemLabel.KEY_VALUE_REGION:
            graph = GraphData(cells=[], links=[])
            true_doc.add_key_value_item(graph=graph, prov=prov)
=======
            true_doc.add_form(graph=graph, prov=prov)

        elif label == DocItemLabel.KEY_VALUE_REGION:
            graph = GraphData(cells=[], links=[])
            true_doc.add_key_values(graph=graph, prov=prov)
>>>>>>> d3c8a13c

        elif label in [DocItemLabel.TABLE, DocItemLabel.DOCUMENT_INDEX]:

            table_data = find_table_data(doc=orig_doc, prov=prov)

            table_item = true_doc.add_table(label=label, data=table_data, prov=prov)

            true_doc, already_added = add_captions_to_item(
                basename=basename,
                to_captions=to_captions,
                item=table_item,
                page_no=page_no,
                boxid=boxid,
                boxes=boxes,
                already_added=already_added,
                true_doc=true_doc,
                parser=parser,
                parsed_page=parsed_pages[page_no],
            )

            true_doc, already_added = add_footnotes_to_item(
                basename=basename,
                to_footnotes=to_footnotes,
                item=table_item,
                page_no=page_no,
                boxid=boxid,
                boxes=boxes,
                already_added=already_added,
                true_doc=true_doc,
                parser=parser,
                parsed_page=parsed_pages[page_no],
            )

        elif label == DocItemLabel.PICTURE:

            crop_image = crop_bounding_box(
                page_image=page_image, page=true_doc.pages[page_no], bbox=prov.bbox
            )

            imgref = ImageRef(
                mimetype="image/png",
                dpi=72,
                size=Size(width=crop_image.width, height=crop_image.height),
                uri=from_pil_to_base64uri(crop_image),
            )
            if true_doc.pages[page_no].image is not None:
                _ = true_doc.pages[page_no].image
                imgref.dpi = _.dpi

            picture_item = true_doc.add_picture(prov=prov, image=imgref)

            true_doc, already_added = add_captions_to_item(
                basename=basename,
                to_captions=to_captions,
                item=picture_item,
                page_no=page_no,
                boxid=boxid,
                boxes=boxes,
                already_added=already_added,
                true_doc=true_doc,
                parser=parser,
                parsed_page=parsed_pages[page_no],
            )

            true_doc, already_added = add_footnotes_to_item(
                basename=basename,
                to_footnotes=to_footnotes,
                item=picture_item,
                page_no=page_no,
                boxid=boxid,
                boxes=boxes,
                already_added=already_added,
                true_doc=true_doc,
                parser=parser,
                parsed_page=parsed_pages[page_no],
            )

    return true_doc


def contains_reading_order(image_annot: dict):

    if "box" not in image_annot:
        return False

    if "polyline" not in image_annot:
        return False

    if isinstance(image_annot["polyline"], dict):
        lines = [image_annot["polyline"]]
    elif isinstance(image_annot["polyline"], list):
        lines = image_annot["polyline"]
    else:
        return False

    cnt = 0
    for i, line in enumerate(lines):
        if line["@label"] == "reading_order":
            cnt += 1

    return cnt == 1


def from_cvat_to_docling_document(
    annotation_filenames: List[Path],
    overview: AnnotationOverview,
    image_scale: float = 1.0,
) -> Iterator[Tuple[str, AnnotatedImage, Optional[DoclingDocument]]]:

    for annot_file in annotation_filenames:

        with open(str(annot_file), "r") as fr:
            xml_data = fr.read()

        # Convert XML to a Python dictionary
        annot_data = xmltodict.parse(xml_data)

        for image_annot in annot_data["annotations"]["image"]:

            basename = image_annot["@name"]
            # logging.info(basename)

            """
            if basename != "doc_5387a06d7e31d738c4bdb64b1936ac6fa09246b6a7e8506e1ee86691ff37155c_page_000001.png":
                continue
            """

            if basename not in overview.img_annotations:
                logging.warning(f"Skipping {basename}: not in overview_file")
                yield basename, overview.img_annotations[basename], None

            elif not contains_reading_order(image_annot):
                logging.warning(f"Skipping {basename}: no reading-order detected")
                yield basename, overview.img_annotations[basename], None

            else:
                true_doc = create_true_document(
                    basename=basename,
                    annot=image_annot,
                    desc=overview.img_annotations[basename],
                )
                yield basename, overview.img_annotations[basename], true_doc


def parse_args():
    parser = argparse.ArgumentParser(
        description="Create new evaluation dataset using CVAT annotation files."
    )

    parser.add_argument(
        "-i", "--input_dir", required=True, help="Path to the input directory"
    )

    args = parser.parse_args()
    return Path(args.input_dir)


TRUE_HTML_EXPORT_LABELS = {
    DocItemLabel.TITLE,
    DocItemLabel.DOCUMENT_INDEX,
    DocItemLabel.SECTION_HEADER,
    DocItemLabel.PARAGRAPH,
    DocItemLabel.TABLE,
    DocItemLabel.PICTURE,
    DocItemLabel.FORMULA,
    DocItemLabel.CHECKBOX_UNSELECTED,
    DocItemLabel.CHECKBOX_SELECTED,
    DocItemLabel.TEXT,
    DocItemLabel.LIST_ITEM,
    DocItemLabel.CODE,
    DocItemLabel.REFERENCE,
    # Additional
    # DocItemLabel.CAPTION,
    DocItemLabel.PAGE_HEADER,
    DocItemLabel.PAGE_FOOTER,
    DocItemLabel.FOOTNOTE,
}

PRED_HTML_EXPORT_LABELS = {
    DocItemLabel.TITLE,
    DocItemLabel.DOCUMENT_INDEX,
    DocItemLabel.SECTION_HEADER,
    DocItemLabel.PARAGRAPH,
    DocItemLabel.TABLE,
    DocItemLabel.PICTURE,
    DocItemLabel.FORMULA,
    DocItemLabel.CHECKBOX_UNSELECTED,
    DocItemLabel.CHECKBOX_SELECTED,
    DocItemLabel.TEXT,
    DocItemLabel.LIST_ITEM,
    DocItemLabel.CODE,
    DocItemLabel.REFERENCE,
    # Additional
    DocItemLabel.PAGE_HEADER,
    DocItemLabel.PAGE_FOOTER,
    DocItemLabel.FOOTNOTE,
}


def create_layout_dataset_from_annotations(
    benchmark_dirs: BenchMarkDirs, annot_files: List[Path]
):

    overview = AnnotationOverview.load_from_json(filename=benchmark_dirs.overview_file)

    # Create Converter
    image_scale = 2.0
    doc_converter = create_converter(page_image_scale=image_scale)

    records = []
    for basename, desc, true_doc in tqdm(
        from_cvat_to_docling_document(
            annotation_filenames=annot_files,
            overview=overview,
        ),
        total=len(overview.img_annotations),
        ncols=128,
        desc="Creating documents from annotations",
    ):

        if true_doc is None:
            continue
        else:
            true_doc.save_as_json(
                filename=benchmark_dirs.json_anno_dir / f"{basename}.json"
            )

        """
        save_inspection_html(filename=str(html_comp_dir / f"{basename}.html"), doc = true_doc,
                             labels=TRUE_HTML_EXPORT_LABELS)
        """

        pdf_file = desc.bin_file

        # Create the predicted Document
        conv_results = doc_converter.convert(source=pdf_file, raises_on_error=True)
        pred_doc = conv_results.document

        true_doc, true_pictures, true_page_images = extract_images(
            document=true_doc,
            pictures_column=BenchMarkColumns.GROUNDTRUTH_PICTURES.value,  # pictures_column,
            page_images_column=BenchMarkColumns.GROUNDTRUTH_PAGE_IMAGES.value,  # page_images_column,
        )

        pred_doc, pred_pictures, pred_page_images = extract_images(
            document=pred_doc,
            pictures_column=BenchMarkColumns.PREDICTION_PICTURES.value,  # pictures_column,
            page_images_column=BenchMarkColumns.PREDICTION_PAGE_IMAGES.value,  # page_images_column,
        )

        if True:
            vizname = benchmark_dirs.html_comp_dir / f"{basename}-clusters.html"
            # logging.info(f"creating visualization: {vizname}")

            save_comparison_html_with_clusters(
                filename=vizname,
                true_doc=true_doc,
                pred_doc=pred_doc,
                page_image=true_page_images[0],
                true_labels=TRUE_HTML_EXPORT_LABELS,
                pred_labels=PRED_HTML_EXPORT_LABELS,
            )

        record = {
            BenchMarkColumns.DOCLING_VERSION: docling_version(),
            BenchMarkColumns.STATUS: str(conv_results.status),
            BenchMarkColumns.DOC_ID: str(basename),
            BenchMarkColumns.DOC_PATH: str(basename),
            BenchMarkColumns.DOC_HASH: get_binhash(get_binary(pdf_file)),
            BenchMarkColumns.GROUNDTRUTH: json.dumps(true_doc.export_to_dict()),
            BenchMarkColumns.GROUNDTRUTH_PAGE_IMAGES: true_page_images,
            BenchMarkColumns.GROUNDTRUTH_PICTURES: true_pictures,
            BenchMarkColumns.PREDICTION: json.dumps(pred_doc.export_to_dict()),
            BenchMarkColumns.PREDICTION_PAGE_IMAGES: pred_page_images,
            BenchMarkColumns.PREDICTION_PICTURES: pred_pictures,
            BenchMarkColumns.ORIGINAL: get_binary(pdf_file),
            BenchMarkColumns.MIMETYPE: "application/pdf",
            BenchMarkColumns.MODALITIES: [
                EvaluationModality.LAYOUT,
                EvaluationModality.READING_ORDER,
                EvaluationModality.CAPTIONING,
            ],
        }
        records.append(record)

    save_shard_to_disk(items=records, dataset_path=benchmark_dirs.dataset_test_dir)

    write_datasets_info(
        name="CVAT: end-to-end",
        output_dir=benchmark_dirs.dataset_dir,
        num_train_rows=0,
        num_test_rows=len(records),
    )


import zipfile


def unzip_files(zip_files, output_dir):
    """
    Unzips a list of zip files into a specified directory, avoiding filename collisions.

    Args:
        zip_files (list): List of paths to zip files to unzip.
        output_dir (str): Path to the directory where files will be unzipped.

    Returns:
        list: List of paths to all unzipped files.
    """
    if not os.path.exists(output_dir):
        os.makedirs(output_dir)

    unzipped_files = []

    for zip_file in zip_files:
        with zipfile.ZipFile(zip_file, "r") as zf:
            for file_name in zf.namelist():
                # Resolve filename collisions
                original_file_name = file_name
                file_path = os.path.join(output_dir, file_name)
                base, ext = os.path.splitext(file_name)
                counter = 1
                while os.path.exists(file_path):
                    # Append a numeric suffix to resolve collisions
                    file_name = f"{base}_{counter}{ext}"
                    file_path = os.path.join(output_dir, file_name)
                    counter += 1

                # Extract file and add to the list
                with open(file_path, "wb") as f:
                    f.write(zf.read(original_file_name))
                unzipped_files.append(file_path)

    return unzipped_files


def get_annotation_files(benchmark_dirs):

    xml_files = []
    zip_files = sorted(glob.glob(str(benchmark_dirs.annotations_zip_dir / "*.zip")))

    if len(zip_files) > 0:
        logging.info(f"#-zips: {len(zip_files)}")

        xml_files = sorted(glob.glob(str(benchmark_dirs.annotations_xml_dir / "*.xml")))
        logging.info(f"#-xml: {len(xml_files)}")

        for xml_file in xml_files:
            os.remove(xml_file)

        xml_files = unzip_files(
            zip_files=zip_files, output_dir=benchmark_dirs.annotations_xml_dir
        )
    else:
        xml_files = sorted(glob.glob(str(benchmark_dirs.annotations_xml_dir / "*.xml")))

    logging.info(f"#-xml: {len(xml_files)}")
    return xml_files


def main():

    source_dir = parse_args()

    benchmark_dirs = BenchMarkDirs()
    benchmark_dirs.set_up_directory_structure(source=source_dir, target=source_dir)

    # Get all annotation files
    annot_files = get_annotation_files(benchmark_dirs)

    create_layout_dataset_from_annotations(
        benchmark_dirs=benchmark_dirs, annot_files=annot_files
    )


if __name__ == "__main__":
    main()<|MERGE_RESOLUTION|>--- conflicted
+++ resolved
@@ -731,19 +731,11 @@
 
         elif label == DocItemLabel.FORM:
             graph = GraphData(cells=[], links=[])
-<<<<<<< HEAD
-            true_doc.add_form_item(graph=graph, prov=prov)
-
-        elif label == DocItemLabel.KEY_VALUE_REGION:
-            graph = GraphData(cells=[], links=[])
-            true_doc.add_key_value_item(graph=graph, prov=prov)
-=======
             true_doc.add_form(graph=graph, prov=prov)
 
         elif label == DocItemLabel.KEY_VALUE_REGION:
             graph = GraphData(cells=[], links=[])
             true_doc.add_key_values(graph=graph, prov=prov)
->>>>>>> d3c8a13c
 
         elif label in [DocItemLabel.TABLE, DocItemLabel.DOCUMENT_INDEX]:
 
