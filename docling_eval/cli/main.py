--- conflicted
+++ resolved
@@ -284,8 +284,6 @@
                 ensure_ascii=False,
             )
 
-<<<<<<< HEAD
-=======
     elif modality == EvaluationModality.BBOXES_TEXT:
         bbox_evaluator = BboxTextEvaluator()
         bbox_evaluation = bbox_evaluator(idir, split=split)
@@ -299,7 +297,6 @@
                 ensure_ascii=False,
             )
 
->>>>>>> d3c8a13c
     elif modality == EvaluationModality.CODE_TRANSCRIPTION:
         pass
 
@@ -440,15 +437,6 @@
     elif modality == EvaluationModality.MATH_TRANSCRIPTION:
         pass
 
-<<<<<<< HEAD
-    elif modality == EvaluationModality.CODE_TRANSCRIPTION:
-        pass
-
-    elif modality == EvaluationModality.MATH_TRANSCRIPTION:
-        pass
-
-=======
->>>>>>> d3c8a13c
     elif modality == EvaluationModality.CAPTIONING:
         pass
 
