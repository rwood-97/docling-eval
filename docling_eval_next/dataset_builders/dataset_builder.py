--- conflicted
+++ resolved
@@ -81,23 +81,23 @@
                     continue
                 if file_meta["Size"] == 0:
                     continue
-                
+
                 # Identify the path to the file on disk.
                 local_file_path = os.path.join(download_dir, relative_path)
                 print(f"Download {file_meta['Key']} to {local_file_path}")
-                
+
                 # If the option to overwrite downloads is ON, and the file already exists, skip it.
                 if self.overwrite_downloads and os.path.exists(local_file_path):
                     print(f"File {local_file_path} already exists. Skipping.")
                     continue
-                
+
                 # Create the directories as required
                 local_dir = os.path.dirname(local_file_path)
                 if not os.path.exists(local_dir):
                     os.makedirs(local_dir)
-                
+
                 self.cos_resource.Bucket(self.cos_bucket).download_file(file_meta["Key"], local_file_path)
-        
+
         return download_dir
 
 class BaseEvaluationDatasetBuilder:
@@ -181,21 +181,16 @@
                 "You must first retrieve the source dataset. Call retrieve_input_dataset()."
             )
 
-        test_dir = self.target / "intermediate_files"
+        test_dir = self.target / "test"
         os.makedirs(test_dir, exist_ok=True)
 
         count = 0
         chunk_count = 0
         for record_chunk in chunkify(self.iterate(), chunk_size):
             record_chunk = [r.as_record_dict() for r in record_chunk]
-<<<<<<< HEAD
-            shard_id = count # set the id based on the count of records..
-            save_shard_to_disk(items=record_chunk, dataset_path=test_dir, shard_id=shard_id)
-=======
             save_shard_to_disk(
                 items=record_chunk, dataset_path=test_dir, shard_id=chunk_count
             )
->>>>>>> 9aed0205
             count += len(record_chunk)
             chunk_count += 1
 
